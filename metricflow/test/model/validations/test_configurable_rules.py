import pytest

from metricflow.model.model_validator import ModelValidator
<<<<<<< HEAD
=======
from metricflow.model.validations.materializations import ValidMaterializationRule
from dbt_semantic_interfaces.objects.user_configured_model import UserConfiguredModel
from metricflow.test.model.validations.helpers import materialization_with_guaranteed_meta
from metricflow.test.test_utils import model_with_materialization


def test_can_configure_model_validator_rules(  # noqa: D
    simple_model__with_primary_transforms: UserConfiguredModel,
) -> None:
    model = model_with_materialization(
        simple_model__with_primary_transforms,
        [
            materialization_with_guaranteed_meta(
                name="foobar",
                metrics=["invalid_bookings"],
                dimensions=[DataSet.metric_time_dimension_name()],
            )
        ],
    )

    # confirm that with the default configuration, an issue is raised
    issues = ModelValidator().validate_model(model).issues
    assert len(issues.all_issues) == 1, f"ModelValidator with default rules had unexpected number of issues {issues}"

    # confirm that a custom configuration excluding ValidMaterializationRule, no issue is raised
    rules = [rule for rule in ModelValidator.DEFAULT_RULES if rule.__class__ is not ValidMaterializationRule]
    issues = ModelValidator(rules=rules).validate_model(model).issues
    assert len(issues.all_issues) == 0, f"ModelValidator without ValidMaterializationRule returned issues {issues}"
>>>>>>> fafff6a5


def test_cant_configure_model_validator_without_rules() -> None:  # noqa: D
    with pytest.raises(ValueError):
        ModelValidator(rules=[])

    with pytest.raises(ValueError):
        ModelValidator(rules=())

    with pytest.raises(ValueError):
        ModelValidator(rules=None)  # type: ignore<|MERGE_RESOLUTION|>--- conflicted
+++ resolved
@@ -1,9 +1,6 @@
 import pytest
 
 from metricflow.model.model_validator import ModelValidator
-<<<<<<< HEAD
-=======
-from metricflow.model.validations.materializations import ValidMaterializationRule
 from dbt_semantic_interfaces.objects.user_configured_model import UserConfiguredModel
 from metricflow.test.model.validations.helpers import materialization_with_guaranteed_meta
 from metricflow.test.test_utils import model_with_materialization
@@ -27,12 +24,6 @@
     issues = ModelValidator().validate_model(model).issues
     assert len(issues.all_issues) == 1, f"ModelValidator with default rules had unexpected number of issues {issues}"
 
-    # confirm that a custom configuration excluding ValidMaterializationRule, no issue is raised
-    rules = [rule for rule in ModelValidator.DEFAULT_RULES if rule.__class__ is not ValidMaterializationRule]
-    issues = ModelValidator(rules=rules).validate_model(model).issues
-    assert len(issues.all_issues) == 0, f"ModelValidator without ValidMaterializationRule returned issues {issues}"
->>>>>>> fafff6a5
-
 
 def test_cant_configure_model_validator_without_rules() -> None:  # noqa: D
     with pytest.raises(ValueError):
