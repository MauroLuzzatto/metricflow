[tool.poetry]
name = "metricflow"
version = "0.140.0"
description = "Translates a simple metric definition into reusable SQL and executes it against the SQL engine of your choice."
authors = ["Transform <hello@transformdata.io>"]
license = "AGPL-3.0-or-later"
readme = "README.md"
homepage = "https://transform.co/metricflow"
repository = "https://github.com/transform-data/metricflow"

[tool.poetry.dependencies]
python = ">=3.8,<3.10"
typing_extensions = ">=4.0.0"
dbt_semantic_interfaces = {path="./dbt_semantic_interfaces/", develop=true}

croniter = "^1.3.4"
pycron = "^3.0.0"
pydantic = "^1.9.0"
rapidfuzz= "3.0.0"
jsonschema = "3.2.0"
SQLAlchemy = "^1.4.42"
snowflake-sqlalchemy = "^1.4.3"
sqlalchemy-redshift = "0.8.1"
numpy = ">=1.22.2"
pandas = "^1.3.0"
Jinja2 = ">=2.11.3"
PyYAML = "^6.0"
snowflake-connector-python = ">=2.7.8"
mo-sql-parsing = "^9.328.23003"
tabulate = "0.8.9"
more-itertools = "8.10.0"
graphviz = "0.18.2"
sqlalchemy2-stubs = "^0.0.2-alpha.21"
sqlalchemy-bigquery = "^1.4.3"
python-dateutil = "2.8.2"
requests = "^2.27.1"
MarkupSafe = "2.0.1"
psycopg2 = "^2.9.3"
google-auth = "^2.13.0"
google-cloud-bigquery = "^3.4.2"
halo = "^0.0.31"
update-checker = "^0.18.0"
"ruamel.yaml" = "^0.17.21"
rudder-sdk-python = "^1.0.3"
duckdb-engine = "^0.1.8"
duckdb = "0.3.4"
yamllint = "^1.26.3"
click = ">=7.1.2"
GitPython = ">=3.1.27,<3.1.31" 
databricks-sql-connector = "2.0.3"
<<<<<<< HEAD
dbt-snowflake = {version="1.4.0", optional=true}
dbt-redshift = {version="1.4.0", optional=true}
dbt-postgres = {version="1.4.0", optional=true}
dbt-bigquery = {version="1.4.0", optional=true}
dbt-metadata-client = {version="0.1.0", optional=true}
=======
dbt-snowflake = {version="1.4.2", optional=true}
dbt-redshift = {version="1.4.0", optional=true}
dbt-postgres = {version="1.4.0", optional=true}
dbt-bigquery = {version="1.4.3", optional=true}
dbt-metadata-client = {version="^0.1.0", optional=true}
>>>>>>> 278855a5
cryptography = "^39.0.1" # This is a pinned transitive dependencies that was done to patch a vulnerability
pyopenssl = "^23.0.0" # This is a pinned transitive dependencies that was done to patch a vulnerability

[tool.poetry.dev-dependencies]
pytest-mock = "^3.7.0"
pytest = "^7.1.1"
pre-commit = "^2.18.0"

[tool.poetry.extras]
dbt-snowflake = ["dbt-snowflake"]
dbt-redshift = ["dbt-redshift"]
dbt-postgres = ["dbt-postgres"]
dbt-bigquery = ["dbt-bigquery"]
dbt-cloud = ["dbt-metadata-client"]

[build-system]
requires = ["poetry-core>=1.0.0"]
build-backend = "poetry.core.masonry.api"

[tool.poetry.scripts]
mf = 'metricflow.cli.main:cli'

[tool.black]
line-length = 120
target-version = ['py36', 'py37', 'py38']
force-exclude = '''
(
  /(
      \.eggs         # exclude a few common directories in the
    | \.git          # root of the project
    | \.hg
    | \.mypy_cache
    | \.tox
    | \.venv
    | _build
    | buck-out
    | build
    | dist
  )/
)
'''<|MERGE_RESOLUTION|>--- conflicted
+++ resolved
@@ -48,19 +48,11 @@
 click = ">=7.1.2"
 GitPython = ">=3.1.27,<3.1.31" 
 databricks-sql-connector = "2.0.3"
-<<<<<<< HEAD
-dbt-snowflake = {version="1.4.0", optional=true}
-dbt-redshift = {version="1.4.0", optional=true}
-dbt-postgres = {version="1.4.0", optional=true}
-dbt-bigquery = {version="1.4.0", optional=true}
-dbt-metadata-client = {version="0.1.0", optional=true}
-=======
 dbt-snowflake = {version="1.4.2", optional=true}
 dbt-redshift = {version="1.4.0", optional=true}
 dbt-postgres = {version="1.4.0", optional=true}
 dbt-bigquery = {version="1.4.3", optional=true}
 dbt-metadata-client = {version="^0.1.0", optional=true}
->>>>>>> 278855a5
 cryptography = "^39.0.1" # This is a pinned transitive dependencies that was done to patch a vulnerability
 pyopenssl = "^23.0.0" # This is a pinned transitive dependencies that was done to patch a vulnerability
 
